--- conflicted
+++ resolved
@@ -51,16 +51,6 @@
 
         self.ui_manager = gtk.UIManager()
 
-<<<<<<< HEAD
-        # if we are not installed, use the icons from the source
-        theme = gtk.icon_theme_get_default()
-        themedir_src = join(self.datapath, 'desktop/icons')
-        theme.prepend_search_path(themedir_src)
-        if not theme.has_icon('mypaint'):
-            print 'Error: Where have all my icons gone?'
-            print 'Theme search path:', theme.get_search_path()
-            print 'I see no point in running without icons! Goodbye!'
-=======
         # Default location for our icons. The user's theme can override these.
         icon_theme = gtk.icon_theme_get_default()
         icon_theme.append_search_path(join(extradata, "icons"))
@@ -72,7 +62,6 @@
             print 'Icon search path:', icon_theme.get_search_path()
             print "Mypaint can't run sensibly without its icons; " \
                 + "please check your installation."
->>>>>>> 2157d3fe
             sys.exit(1)
         gtk.window_set_default_icon_name('mypaint')
 
@@ -96,10 +85,10 @@
         self.filehandler = filehandling.FileHandler(self)
         self.brushmodifier = brushmodifier.BrushModifier(self)
         self.doc = document.Document(self)
-        
+
         self.scratchpad_filename = ""
         self.scratchpad_doc = document.Scratchpad(self)
-        
+
         if not self.preferences.get("scratchpad.last_opened_scratchpad", None):
             self.preferences["scratchpad.last_opened_scratchpad"] = self.filehandler.get_scratchpad_autosave()
         self.scratchpad_filename = self.preferences["scratchpad.last_opened_scratchpad"]
@@ -120,7 +109,7 @@
         self.filehandler.doc = self.doc
         self.filehandler.filename = None
         gtk.accel_map_load(join(self.confpath, 'accelmap.conf'))
-        
+
         # Load the background settings window.
         # FIXME: this line shouldn't be needed, but we need to load this up
         # front to get any non-default background that the user has configured
