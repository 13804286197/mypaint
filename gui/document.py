# -*- coding: utf-8 -*-
#
# This file is part of MyPaint.
# Copyright (C) 2007-2010 by Martin Renold <martinxyz@gmx.ch>
#
# This program is free software; you can redistribute it and/or modify
# it under the terms of the GNU General Public License as published by
# the Free Software Foundation; either version 2 of the License, or
# (at your option) any later version.

import os, math

import gtk
from gtk import gdk
from gettext import gettext as _
from bisect import bisect_left

import lib.document
from lib import backgroundsurface, command, helpers, layer
import tileddrawwidget, stategroup
from brushmanager import ManagedBrush
import stock
<<<<<<< HEAD

=======
>>>>>>> 2157d3fe

class Document(object):

    def __init__(self, app):
        self.app = app
        self.model = lib.document.Document(self.app.brush)

        # View
        self.tdw = tileddrawwidget.TiledDrawWidget(self.app, self.model)
        self.model.frame_observers.append(self.frame_changed_cb)

        # FIXME: hack, to be removed
        fname = os.path.join(self.app.datapath, 'backgrounds', '03_check1.png')
        pixbuf = gdk.pixbuf_new_from_file(fname)
        self.tdw.neutral_background_pixbuf = backgroundsurface.Background(pixbuf)

        self.zoomlevel_values = [1.0/8, 2.0/11, 0.25, 1.0/3, 0.50, 2.0/3,  # micro
                                 1.0, 1.5, 2.0, 3.0, 4.0, 5.5, 8.0,        # normal
                                 11.0, 16.0, 23.0, 32.0, 45.0, 64.0]       # macro
                                 # keep sorted for bisect

        default_zoom = self.app.preferences['view.default_zoom']
        self.zoomlevel = min(bisect_left(self.zoomlevel_values, default_zoom),
                             len(self.zoomlevel_values) - 1)
        default_zoom = self.zoomlevel_values[self.zoomlevel]
        self.tdw.scale = default_zoom
        self.tdw.zoom_min = min(self.zoomlevel_values)
        self.tdw.zoom_max = max(self.zoomlevel_values)

        # Device change management & pen-stroke watching
        self.tdw.device_observers.append(self.device_changed_cb)
        self.input_stroke_ended_observers.append(self.input_stroke_ended_cb)
        self.last_pen_device = None

        self.init_actions()
        self.init_context_actions()
        self.app.ui_manager.insert_action_group(self.action_group, -1)
        for action in self.action_group.list_actions():
            self.app.kbm.takeover_action(action)
        self.init_stategroups()
        self.init_extra_keys()

    def init_actions(self):
        # name, stock id, label, accelerator, tooltip, callback
        actions = [
            ('Undo', gtk.STOCK_UNDO, _('Undo'), 'Z',
                _("Undo the last action"),
                self.undo_cb),
            ('Redo', gtk.STOCK_REDO, _('Redo'), 'Y',
                _("Redo the last undo action"),
                self.redo_cb),

            ('Brighter',     None, _('Brighter'), None, None, self.brighter_cb),
            ('Smaller',      None, _('Smaller'), 'd', None, self.brush_smaller_cb),
            ('MoreOpaque',   None, _('More Opaque'), 's', None, self.more_opaque_cb),
            ('LessOpaque',   None, _('Less Opaque'), 'a', None, self.less_opaque_cb),
            ('PickContext',  None, _('Pick Context (layer, brush and color)'), 'w', None, self.pick_context_cb),

            ('Darker',       None, _('Darker'), None, None, self.darker_cb),
            ('Warmer',       None, _('Warmer'), None, None, self.warmer_cb),
            ('Cooler',       None, _('Cooler'), None, None, self.cooler_cb),
            ('Purer',        None, _('Purer'), None, None, self.purer_cb),
            ('Grayer',       None, _('Grayer'), None, None, self.grayer_cb),
            ('Bigger',       None, _('Bigger'), 'f', None, self.brush_bigger_cb),

            # Context actions are also added in init_context_actions
            ('ContextStore', None, _('Save to Most Recently Restored'), 'q', None, self.context_cb),

            ('ClearLayer',   gtk.STOCK_CLEAR, _('Clear'), 'Delete', None, self.clear_layer_cb),
            ('CopyLayer',          gtk.STOCK_COPY, _('Copy to Clipboard'), '<control>C', None, self.copy_cb),
            ('PasteLayer',         gtk.STOCK_PASTE, _('Paste Clipboard (Replace Layer)'), '<control>V', None, self.paste_cb),
            ('PickLayer',    gtk.STOCK_JUMP_TO, _('Select Layer at Cursor'), 'h', None, self.pick_layer_cb),
            ('LayerFG',      gtk.STOCK_GO_UP, _('Next (above current)'),  'Page_Up', None, self.layer_fg_cb),
            ('LayerBG',      gtk.STOCK_GO_DOWN, _('Next (below current)'), 'Page_Down', None, self.layer_bg_cb),
            ('NewLayerFG',   gtk.STOCK_ADD, _('New (above current)'), '<control>Page_Up', None, self.new_layer_cb),
            ('NewLayerBG',   None, _('New (below current)'), '<control>Page_Down', None, self.new_layer_cb),
            ('MergeLayer',   gtk.STOCK_DND_MULTIPLE, # XXX need a batter one, but stay consistent with layerswindow for now
                             _('Merge Down'), '<control>Delete', None, self.merge_layer_cb),
            ('RemoveLayer',  gtk.STOCK_DELETE, _('Remove'), '<shift>Delete', None, self.remove_layer_cb),
            ('IncreaseLayerOpacity', None, _('Increase Layer Opacity'),  'p', None, self.layer_increase_opacity),
            ('DecreaseLayerOpacity', None, _('Decrease Layer Opacity'),  'o', None, self.layer_decrease_opacity),

            ('ShortcutsMenu', None, _('Shortcuts')),

            ('ResetView',   gtk.STOCK_ZOOM_FIT, _('Reset and Center'), 'F12',
                _("Reset Zoom, Rotation and Mirroring, and recenter the document"),
                self.reset_view_cb),
            ('ResetMenu',   None, _('Reset')),
            ('ResetZoom',   gtk.STOCK_ZOOM_100, _('Zoom'), None, None, self.reset_view_cb),
            ('ResetRotation',   None, _('Rotation'), None, None, self.reset_view_cb),
            ('ResetMirror', None, _('Mirror'), None, None, self.reset_view_cb),
            ('ZoomIn',       gtk.STOCK_ZOOM_IN, _('Zoom In'), 'period', 
                _("Increase magnification"), self.zoom_cb),
            ('ZoomOut',      gtk.STOCK_ZOOM_OUT, _('Zoom Out'), 'comma',
                _("Decrease magnification"), self.zoom_cb),
            ('RotateLeft',   stock.ROTATE_LEFT, None, None,
                _("Rotate the view left"),
                self.rotate_cb),
            ('RotateRight',  stock.ROTATE_RIGHT, None, None,
                _("Rotate the view right"),
                self.rotate_cb),
            ('MirrorHorizontal', stock.MIRROR_HORIZONTAL, None, None,
                _("Mirror: flip the view left to right"),
                self.mirror_horizontal_cb),
            ('MirrorVertical', stock.MIRROR_VERTICAL, None, None,
                _("Flip the view upside-down"),
                self.mirror_vertical_cb),
            ('SoloLayer',    None, _('Layer Solo'), 'Home', None, self.solo_layer_cb), # TODO: make toggle action
            ('ToggleAbove',  None, _('Hide Layers Above Current'), 'End', None, self.toggle_layers_above_cb), # TODO: make toggle action

            ('BlendMode',    stock.BRUSH_BLEND_MODES),
        ]
        self.action_group = gtk.ActionGroup('DocumentActions')
        ag = self.action_group
        ag.add_actions(actions)

        self.model.command_stack_observers.append(self.update_command_stack_toolitems)
        self.update_command_stack_toolitems(self.model.command_stack)

        toggle_actions = [
            ('PrintInputs', None, _('Print Brush Input Values to Console'), None, None, self.print_inputs_cb),
            ('VisualizeRendering', None, _('Visualize Rendering'), None, None, self.visualize_rendering_cb),
            ('NoDoubleBuffereing', None, _('Disable GTK Double Buffering'), None, None, self.no_double_buffering_cb),

            ]
        ag.add_toggle_actions(toggle_actions)
        # Keyboard handling
        #for action in self.action_group.list_actions():
        #    self.app.kbm.takeover_action(action)
        #self.app.ui_manager.insert_action_group(ag, -1)

    def init_context_actions(self):
        ag = self.action_group
        context_actions = []
        for x in range(10):
            r = ('Context0%d' % x,    None, _('Restore Brush %d') % x, 
                    '%d' % x, None, self.context_cb)
            s = ('Context0%ds' % x,   None, _('Save to Brush %d') % x, 
                    '<control>%d' % x, None, self.context_cb)
            context_actions.append(s)
            context_actions.append(r)
        ag.add_actions(context_actions)

    def init_stategroups(self):
        sg = stategroup.StateGroup()
        self.layerblink_state = sg.create_state(self.layerblink_state_enter, self.layerblink_state_leave)

        sg = stategroup.StateGroup()
        self.strokeblink_state = sg.create_state(self.strokeblink_state_enter, self.strokeblink_state_leave)
        self.strokeblink_state.autoleave_timeout = 0.3

        # separate stategroup...
        sg2 = stategroup.StateGroup()
        self.layersolo_state = sg2.create_state(self.layersolo_state_enter, self.layersolo_state_leave)
        self.layersolo_state.autoleave_timeout = None

    def init_extra_keys(self):
        kbm = self.app.kbm
        # The keyboard shortcuts below are not visible in the menu.
        # Shortcuts assigned through the menu will take precedence.
        # If we assign the same key twice, the last one will work.

        kbm.add_extra_key('bracketleft', 'Smaller') # GIMP, Photoshop, Painter
        kbm.add_extra_key('bracketright', 'Bigger') # GIMP, Photoshop, Painter
        kbm.add_extra_key('equal', 'ZoomIn') # (on US keyboard next to minus)
        kbm.add_extra_key('comma', 'Smaller') # Krita
        kbm.add_extra_key('period', 'Bigger') # Krita

        kbm.add_extra_key('BackSpace', 'ClearLayer')

        kbm.add_extra_key('<control>z', 'Undo')
        kbm.add_extra_key('<control>y', 'Redo')
        kbm.add_extra_key('<control><shift>z', 'Redo')
        kbm.add_extra_key('KP_Add', 'ZoomIn')
        kbm.add_extra_key('KP_Subtract', 'ZoomOut')
        kbm.add_extra_key('plus', 'ZoomIn')
        kbm.add_extra_key('minus', 'ZoomOut')

        kbm.add_extra_key('Left', lambda(action): self.pan('PanLeft'))
        kbm.add_extra_key('Right', lambda(action): self.pan('PanRight'))
        kbm.add_extra_key('Down', lambda(action): self.pan('PanDown'))
        kbm.add_extra_key('Up', lambda(action): self.pan('PanUp'))

        kbm.add_extra_key('<control>Left', 'RotateLeft')
        kbm.add_extra_key('<control>Right', 'RotateRight')

    @property
    def input_stroke_ended_observers(self):
        """Array of callbacks interested in the end of an input stroke.

        Observers are called with the GTK event as their only argument. This
        is a good place to listen for "just painted something" events;
        app.brush will contain everything needed about the input stroke which
        just ended, in the state in which it ended.

        An input stroke is a single pen-down, draw, pen-up action. This sort of
        stroke is not the same as a brush engine stroke (see ``lib.document``).
        """
        return self.tdw._input_stroke_ended_observers

    # GENERIC
    def undo_cb(self, action):
        cmd = self.model.undo()
        if isinstance(cmd, command.MergeLayer):
            # show otherwise invisible change (hack...)
            self.layerblink_state.activate()

    def redo_cb(self, action):
        cmd = self.model.redo()
        if isinstance(cmd, command.MergeLayer):
            # show otherwise invisible change (hack...)
            self.layerblink_state.activate()

    def copy_cb(self, action):
        # use the full document bbox, so we can past layers back to the correct position
        bbox = self.model.get_bbox()
        if bbox.w == 0 or bbox.h == 0:
            print "WARNING: empty document, nothing copied"
            return
        else:
            pixbuf = self.model.layer.surface.render_as_pixbuf(*bbox)
        cb = gtk.Clipboard()
        cb.set_image(pixbuf)

    def paste_cb(self, action):
        cb = gtk.Clipboard()
        def callback(clipboard, pixbuf, junk):
            if not pixbuf:
                print 'The clipboard doeas not contain any image to paste!'
                return
            # paste to the upper left of our doc bbox (see above)
            x, y, w, h = self.model.get_bbox()
            self.model.load_layer_from_pixbuf(pixbuf, x, y)
        cb.request_image(callback)

    def pick_context_cb(self, action):
        if self.tdw.has_pointer:
            x, y = self.tdw.get_cursor_in_model_coordinates()
            for idx, layer in reversed(list(enumerate(self.model.layers))):
                if layer.locked:
                    continue
                if not layer.visible:
                    continue
                alpha = layer.surface.get_alpha (x, y, 5) * layer.effective_opacity
                if alpha > 0.1:
                    old_layer = self.model.layer
                    self.model.select_layer(idx)
                    if self.model.layer != old_layer:
                        self.layerblink_state.activate()

                    # find the most recent (last) stroke that touches our picking point
                    si = self.model.layer.get_stroke_info_at(x, y)
    
                    if si:
                        mb = ManagedBrush(self.app.brushmanager)
                        mb.brushinfo.load_from_string(si.brush_string)
                        self.app.brushmanager.select_brush(mb)
                        self.app.brushmodifier.restore_context_of_selected_brush()
                        self.si = si # FIXME: should be a method parameter?
                        self.strokeblink_state.activate(action)
                    return
        else:
            # Try to fire it at the scratchpad
            # print "Not in main window, in scratchpad?"
            if self.app.scratchpad_doc.tdw.has_pointer:
                print "Scratchpad has the pointer"
                self.app.scratchpad_doc.pick_context_cb(action)
    # LAYER
    def clear_layer_cb(self, action):
        self.model.clear_layer()
        if self.model.is_empty():
            # the user started a new painting
            self.app.filehandler.filename = None

    def remove_layer_cb(self, action):
        self.model.remove_layer()
        if self.model.is_empty():
            # the user started a new painting
            self.app.filehandler.filename = None

    def layer_bg_cb(self, action):
        idx = self.model.layer_idx - 1
        if idx < 0:
            return
        self.model.select_layer(idx)
        self.layerblink_state.activate(action)

    def layer_fg_cb(self, action):
        idx = self.model.layer_idx + 1
        if idx >= len(self.model.layers):
            return
        self.model.select_layer(idx)
        self.layerblink_state.activate(action)

    def layer_increase_opacity(self, action):
        opa = helpers.clamp(self.model.layer.opacity + 0.08, 0.0, 1.0)
        self.model.set_layer_opacity(opa)

    def layer_decrease_opacity(self, action):
        opa = helpers.clamp(self.model.layer.opacity - 0.08, 0.0, 1.0)
        self.model.set_layer_opacity(opa)

    def solo_layer_cb(self, action):
        self.layersolo_state.toggle(action)

    def new_layer_cb(self, action):
        insert_idx = self.model.layer_idx
        if action.get_name() == 'NewLayerFG':
            insert_idx += 1
        self.model.add_layer(insert_idx)
        self.layerblink_state.activate(action)

#     @with_wait_cursor
    def merge_layer_cb(self, action):
        if self.model.merge_layer_down():
            self.layerblink_state.activate(action)

    def toggle_layers_above_cb(self, action):
        self.tdw.toggle_show_layers_above()

    def pick_layer_cb(self, action):
        x, y = self.tdw.get_cursor_in_model_coordinates()
        for idx, layer in reversed(list(enumerate(self.model.layers))):
            if layer.locked:
                continue
            if not layer.visible:
                continue
            alpha = layer.surface.get_alpha (x, y, 5) * layer.effective_opacity
            if alpha > 0.1:
                self.model.select_layer(idx)
                self.layerblink_state.activate(action)
                return
        self.model.select_layer(0)
        self.layerblink_state.activate(action)

    # BRUSH
    def brush_bigger_cb(self, action):
        adj = self.app.brush_adjustment['radius_logarithmic']
        adj.set_value(adj.get_value() + 0.3)

    def brush_smaller_cb(self, action):
        adj = self.app.brush_adjustment['radius_logarithmic']
        adj.set_value(adj.get_value() - 0.3)

    def more_opaque_cb(self, action):
        # FIXME: hm, looks this slider should be logarithmic?
        adj = self.app.brush_adjustment['opaque']
        adj.set_value(adj.get_value() * 1.8)

    def less_opaque_cb(self, action):
        adj = self.app.brush_adjustment['opaque']
        adj.set_value(adj.get_value() / 1.8)

    def brighter_cb(self, action):
        h, s, v = self.app.brush.get_color_hsv()
        v += 0.08
        if v > 1.0: v = 1.0
        self.app.brush.set_color_hsv((h, s, v))

    def darker_cb(self, action):
        h, s, v = self.app.brush.get_color_hsv()
        v -= 0.08
        # stop a little higher than 0.0, to avoid resetting hue to 0
        if v < 0.005: v = 0.005
        self.app.brush.set_color_hsv((h, s, v))

    def warmer_cb(self,action):
        h, s, v = self.app.brush.get_color_hsv()
        # using about 40 degrees (0.111 +- e) as warmest and
        # 130 deg (0.611 +- e) as coolest
        e = 0.015
        if 0.111 + e < h < 0.611:
            h -= 0.015
        elif 0.0 <= h < 0.111 - e or 0.611<= h <= 1.0:
            h += 0.015
        if h > 1.0: h -= 1.0
        if h < 0.0: h += 1.0
        self.app.brush.set_color_hsv((h, s, v))

    def cooler_cb(self,action):
        h, s, v = self.app.brush.get_color_hsv()
        e = 0.015
        if 0.111 < h < 0.611 - e:
            h += 0.015
        elif 0.0 <= h <= 0.111 or 0.611 + e < h <= 1.0:
            h -= 0.015
        if h > 1.0: h -= 1.0
        if h < 0.0: h += 1.0
        self.app.brush.set_color_hsv((h, s, v))

    def purer_cb(self,action):
        h, s, v = self.app.brush.get_color_hsv()
        s += 0.08
        if s > 1.0: s = 1.0
        self.app.brush.set_color_hsv((h, s, v))

    def grayer_cb(self,action):
        h, s, v = self.app.brush.get_color_hsv()
        s -= 0.08
        # stop a little higher than 0.0, to avoid resetting hue to 0
        if s < 0.005: s = 0.005
        self.app.brush.set_color_hsv((h, s, v))

    def context_cb(self, action):
        name = action.get_name()
        store = False
        bm = self.app.brushmanager
        if name == 'ContextStore':
            context = bm.selected_context
            if not context:
                print 'No context was selected, ignoring store command.'
                return
            store = True
        else:
            if name.endswith('s'):
                store = True
                name = name[:-1]
            i = int(name[-2:])
            context = bm.contexts[i]
        bm.selected_context = context
        if store:
            context.brushinfo = self.app.brush.clone()
            context.preview = bm.selected_brush.preview
            context.save()
        else:
            # restore (but keep color, see https://gna.org/bugs/index.php?16977)
            color = self.app.brush.get_color_hsv()
            bm.select_brush(context)
            self.app.brush.set_color_hsv(color)

    # TDW view manipulation
    def dragfunc_translate(self, dx, dy, x, y):
        self.tdw.scroll(-dx, -dy)
        # Accelerated scrolling: Highly comfortable to me, but lots of
        # negative feedback from users.  Certainly should be disabled
        # by default. Maybe add it back as preference one day.
        # https://gna.org/bugs/?16232
        #
        #self.tdw.scroll(-dx*3, -dy*3)

    def dragfunc_rotate(self, dx, dy, x, y):
        # calculate angular velocity from viewport center
        cx, cy = self.tdw.get_center()
        x, y = x-cx, y-cy
        phi2 = math.atan2(y, x)
        x, y = x-dx, y-dy
        phi1 = math.atan2(y, x)
        self.tdw.rotate(phi2-phi1)
        #self.tdw.rotate(2*math.pi*dx/300.0)

    def dragfunc_zoom(self, dx, dy, x, y):
        # workaround (should zoom at x=(first click point).x instead of cursor)
        self.tdw.scroll(-dx, -dy)
        self.tdw.zoom(math.exp(dy/100.0))

    #def dragfunc_rotozoom(self, dx, dy, x, y):
    #    self.tdw.scroll(-dx, -dy)
    #    self.tdw.zoom(math.exp(-dy/100.0))
    #    self.tdw.rotate(2*math.pi*dx/500.0)

    def dragfunc_frame(self, dx, dy, x, y):
        if not self.model.frame_enabled:
            return

        x, y, w, h = self.model.get_frame()

        # Find the difference in document coordinates
        cr = self.tdw.get_model_coordinates_cairo_context()
        x0, y0 = cr.device_to_user(x, y)
        x1, y1 = cr.device_to_user(x+dx, y+dy)

        self.model.move_frame(dx=x1-x0, dy=y1-y0)

    def strokeblink_state_enter(self):
        l = layer.Layer()
        self.si.render_overlay(l.surface)
        self.tdw.overlay_layer = l
        self.tdw.queue_draw() # OPTIMIZE: excess
    def strokeblink_state_leave(self, reason):
        self.tdw.overlay_layer = None
        self.tdw.queue_draw() # OPTIMIZE: excess

    def layerblink_state_enter(self):
        self.tdw.current_layer_solo = True
        self.tdw.queue_draw()
    def layerblink_state_leave(self, reason):
        if self.layersolo_state.active:
            # FIXME: use state machine concept, maybe?
            return
        self.tdw.current_layer_solo = False
        self.tdw.queue_draw()
    def layersolo_state_enter(self):
        s = self.layerblink_state
        if s.active:
            s.leave()
        self.tdw.current_layer_solo = True
        self.tdw.queue_draw()
    def layersolo_state_leave(self, reason):
        self.tdw.current_layer_solo = False
        self.tdw.queue_draw()

    #def blink_layer_cb(self, action):
    #    self.layerblink_state.activate(action)

    def pan(self, command):
        self.model.split_stroke()
        step = min(self.tdw.window.get_size()) / 5
        if   command == 'PanLeft' : self.tdw.scroll(-step, 0)
        elif command == 'PanRight': self.tdw.scroll(+step, 0)
        elif command == 'PanUp'   : self.tdw.scroll(0, -step)
        elif command == 'PanDown' : self.tdw.scroll(0, +step)
        else: assert 0

    def zoom(self, command):
        if   command == 'ZoomIn' : self.zoomlevel += 1
        elif command == 'ZoomOut': self.zoomlevel -= 1
        else: assert 0
        if self.zoomlevel < 0: self.zoomlevel = 0
        if self.zoomlevel >= len(self.zoomlevel_values): self.zoomlevel = len(self.zoomlevel_values) - 1
        z = self.zoomlevel_values[self.zoomlevel]
        self.tdw.set_zoom(z)

    def rotate(self, command):
        # Allows easy and quick rotation to 45/90/180 degrees
        rotation_step = 2*math.pi/16

        if   command == 'RotateRight': self.tdw.rotate(+rotation_step)
        elif command == 'RotateLeft' : self.tdw.rotate(-rotation_step)
        else: assert 0

    def zoom_cb(self, action):
        self.zoom(action.get_name())
    def rotate_cb(self, action):
        self.rotate(action.get_name())
    def mirror_horizontal_cb(self, action):
        self.tdw.mirror()
    def mirror_vertical_cb(self, action):
        self.tdw.rotate(math.pi)
        self.tdw.mirror()

    def reset_view_cb(self, command):
        if command is None:
            command_name = None
            reset_all = True
        else:
            command_name = command.get_name()
            reset_all = (command_name is None) or ('View' in command_name)
        if reset_all or ('Rotation' in command_name):
            self.tdw.set_rotation(0.0)
        if reset_all or ('Zoom' in command_name):
            default_zoom = self.app.preferences['view.default_zoom']
            self.zoomlevel = self.zoomlevel_values.index(default_zoom)
            self.tdw.set_zoom(default_zoom)
        if reset_all or ('Mirror' in command_name):
            self.tdw.set_mirrored(False)
        if reset_all:
            self.tdw.recenter_document()

    # DEBUGGING
    def print_inputs_cb(self, action):
        self.model.brush.print_inputs = action.get_active()
    def visualize_rendering_cb(self, action):
        self.tdw.visualize_rendering = action.get_active()
    def no_double_buffering_cb(self, action):
        self.tdw.set_double_buffered(not action.get_active())

    # BLEND MODES
    def clone_selected_brush_for_saving(self):
        # Clones the current brush, along with blend mode settings.
        return self.app.brushmanager.clone_selected_brush(name=None)

    def device_is_eraser(self, device):
        if device is None: return False
        return device.source == gdk.SOURCE_ERASER or 'eraser' in device.name.lower()

    def device_changed_cb(self, old_device, new_device):
        # small problem with this code: it doesn't work well with brushes that have (eraser not in [1.0, 0.0])
        print 'device change:', new_device.name, new_device.source

        # When editing brush settings, it is often more convenient to use the mouse.
        # Because of this, we don't restore brushsettings when switching to/from the mouse.
        # We act as if the mouse was identical to the last active pen device.
        if new_device.source == gdk.SOURCE_MOUSE and self.last_pen_device:
            new_device = self.last_pen_device
        if new_device.source == gdk.SOURCE_PEN:
            self.last_pen_device = new_device
        if old_device and old_device.source == gdk.SOURCE_MOUSE and self.last_pen_device:
            old_device = self.last_pen_device

        bm = self.app.brushmanager
        if old_device:
            old_brush = self.clone_selected_brush_for_saving()
            bm.store_brush_for_device(old_device.name, old_brush)

        if new_device.source == gdk.SOURCE_MOUSE:
            # Avoid fouling up unrelated devbrushes at stroke end
            self.app.preferences.pop('devbrush.last_used', None)
        else:
            # Select the brush and update the UI.
            # Use a sane default if there's nothing associated
            # with the device yet.
            brush = bm.fetch_brush_for_device(new_device.name)
            if brush is None:
                if self.device_is_eraser(new_device):
                    brush = bm.get_default_eraser()
                else:
                    brush = bm.get_default_brush()
            self.app.preferences['devbrush.last_used'] = new_device.name
            bm.select_brush(brush)

    def input_stroke_ended_cb(self, event):
        # Store device-specific brush settings at the end of the stroke, not
        # when the device changes because the user can change brush radii etc.
        # in the middle of a stroke, and because device_changed_cb won't
        # respond when the user fiddles with colours, opacity and sizes via the
        # dialogs.
        device_name = self.app.preferences.get('devbrush.last_used', None)
        if device_name is None:
            return
        selected_brush = self.clone_selected_brush_for_saving()
        self.app.brushmanager.store_brush_for_device(device_name, selected_brush)
        # However it may be better to reflect any brush settings change into
        # the last-used devbrush immediately. The UI idea here is that the
        # pointer (when you're holding the pen) is special, it's the point of a
        # real-world tool that you're dipping into a palette, or modifying
        # using the sliders.

    def update_command_stack_toolitems(self, stack):
        ag = self.action_group
        undo_action = ag.get_action("Undo")
        undo_action.set_sensitive(len(stack.undo_stack) > 0)
        redo_action = ag.get_action("Redo")
        redo_action.set_sensitive(len(stack.redo_stack) > 0)

    def frame_changed_cb(self):
        self.tdw.queue_draw()


class Scratchpad(Document):
    def __init__(self, app):
        self.app = app
        self.model = lib.document.Document(self.app.brush)

        # View
        self.tdw = tileddrawwidget.TiledDrawWidget(self.app, self.model)
        self.model.frame_observers.append(self.frame_changed_cb)

        # FIXME: hack, to be removed
        fname = os.path.join(self.app.datapath, 'backgrounds', '03_check1.png')
        pixbuf = gdk.pixbuf_new_from_file(fname)
        self.tdw.neutral_background_pixbuf = backgroundsurface.Background(pixbuf)

        self.zoomlevel_values = [1.0/8, 2.0/11, 0.25, 1.0/3, 0.50, 2.0/3,  # micro
                                 1.0, 1.5, 2.0, 3.0, 4.0, 5.5, 8.0,        # normal
                                 11.0, 16.0, 23.0, 32.0, 45.0, 64.0]       # macro
                                 # keep sorted for bisect

        default_zoom = self.app.preferences['view.default_zoom']
        self.zoomlevel = min(bisect_left(self.zoomlevel_values, default_zoom),
                             len(self.zoomlevel_values) - 1)
        default_zoom = self.zoomlevel_values[self.zoomlevel]
        self.tdw.scale = default_zoom
        self.tdw.zoom_min = min(self.zoomlevel_values)
        self.tdw.zoom_max = max(self.zoomlevel_values)

        # Device change management & pen-stroke watching
        self.tdw.device_observers.append(self.device_changed_cb)
        self.input_stroke_ended_observers.append(self.input_stroke_ended_cb)
        self.last_pen_device = None

        self.init_actions()
        self.init_context_actions()
        self.app.ui_manager.insert_action_group(self.action_group, -1)
        for action in self.action_group.list_actions():
            self.app.kbm.takeover_action(action)
        self.init_stategroups()
        self.init_extra_keys()

    def init_actions(self):
        # name, stock id, label, accelerator, tooltip, callback
        # Altered from above to avoid setting accelerators twice
        actions = [
            ('Undo', gtk.STOCK_UNDO, _('Undo'), '',
                _("Undo the last action"),
                self.undo_cb),
            ('Redo', gtk.STOCK_REDO, _('Redo'), '',
                _("Redo the last undo action"),
                self.redo_cb),

            ('Brighter',     None, _('Brighter'), None, None, self.brighter_cb),
            ('Smaller',      None, _('Smaller'), '', None, self.brush_smaller_cb),
            ('MoreOpaque',   None, _('More Opaque'), '', None, self.more_opaque_cb),
            ('LessOpaque',   None, _('Less Opaque'), '', None, self.less_opaque_cb),
            ('PickContext',  None, _('Pick Context (layer, brush and color)'), '', None, self.pick_context_cb),

            ('Darker',       None, _('Darker'), None, None, self.darker_cb),
            ('Warmer',       None, _('Warmer'), None, None, self.warmer_cb),
            ('Cooler',       None, _('Cooler'), None, None, self.cooler_cb),
            ('Purer',        None, _('Purer'), None, None, self.purer_cb),
            ('Grayer',       None, _('Grayer'), None, None, self.grayer_cb),
            ('Bigger',       None, _('Bigger'), '', None, self.brush_bigger_cb),

            # Context actions are also added in init_context_actions
            ('ContextStore', None, _('Save to Most Recently Restored'), '', None, self.context_cb),

            # Disabling layer actions for now:
            
            #('ClearLayer',   gtk.STOCK_CLEAR, _('Clear'), '', None, self.clear_layer_cb),
            #('CopyLayer',          gtk.STOCK_COPY, _('Copy to Clipboard'), '', None, self.copy_cb),
            #('PasteLayer',         gtk.STOCK_PASTE, _('Paste Clipboard (Replace Layer)'), '', None, self.paste_cb),
            #('PickLayer',    gtk.STOCK_JUMP_TO, _('Select Layer at Cursor'), '', None, self.pick_layer_cb),
            #('LayerFG',      gtk.STOCK_GO_UP, _('Next (above current)'),  '', None, self.layer_fg_cb),
            #('LayerBG',      gtk.STOCK_GO_DOWN, _('Next (below current)'), '', None, self.layer_bg_cb),
            #('NewLayerFG',   gtk.STOCK_ADD, _('New (above current)'), '', None, self.new_layer_cb),
            #('NewLayerBG',   None, _('New (below current)'), '', None, self.new_layer_cb),
            #('MergeLayer',   gtk.STOCK_DND_MULTIPLE, # XXX need a batter one, but stay consistent with layerswindow for now
            #                 _('Merge Down'), '<control>Delete', None, self.merge_layer_cb),
            #('RemoveLayer',  gtk.STOCK_DELETE, _('Remove'), '<shift>Delete', None, self.remove_layer_cb),
            #('IncreaseLayerOpacity', None, _('Increase Layer Opacity'),  'p', None, self.layer_increase_opacity),
            #('DecreaseLayerOpacity', None, _('Decrease Layer Opacity'),  'o', None, self.layer_decrease_opacity),

            #('ShortcutsMenu', None, _('Shortcuts')),

            ('ResetView',   gtk.STOCK_ZOOM_FIT, _('Reset and Center'), '',
                _("Reset Zoom, Rotation and Mirroring, and recenter the document"),
                self.reset_view_cb),
            ('ResetMenu',   None, _('Reset')),
            ('ResetZoom',   gtk.STOCK_ZOOM_100, _('Zoom'), None, None, self.reset_view_cb),
            ('ResetRotation',   None, _('Rotation'), None, None, self.reset_view_cb),
            ('ResetMirror', None, _('Mirror'), None, None, self.reset_view_cb),
            ('ZoomIn',       gtk.STOCK_ZOOM_IN, _('Zoom In'), '', 
                _("Increase magnification"), self.zoom_cb),
            ('ZoomOut',      gtk.STOCK_ZOOM_OUT, _('Zoom Out'), '',
                _("Decrease magnification"), self.zoom_cb),
            ('RotateLeft',   stock.ROTATE_LEFT, None, None,
                _("Rotate the view left"),
                self.rotate_cb),
            ('RotateRight',  stock.ROTATE_RIGHT, None, None,
                _("Rotate the view right"),
                self.rotate_cb),
            ('MirrorHorizontal', stock.MIRROR_HORIZONTAL, None, None,
                _("Mirror: flip the view left to right"),
                self.mirror_horizontal_cb),
            ('MirrorVertical', stock.MIRROR_VERTICAL, None, None,
                _("Flip the view upside-down"),
                self.mirror_vertical_cb),
            # Disabling Layer controls for now
            # ('SoloLayer',    None, _('Layer Solo'), '', None, self.solo_layer_cb), # TODO: make toggle action
            # ('ToggleAbove',  None, _('Hide Layers Above Current'), '', None, self.toggle_layers_above_cb), # TODO: make toggle action

            ('BlendMode',    stock.BRUSH_BLEND_MODES),
        ]
        ag = self.action_group = gtk.ActionGroup('DocumentActions')
        ag.add_actions(actions)
        pass

    def init_context_actions(self):
        ag = self.action_group
        context_actions = []
        for x in range(10):
            r = ('Context0%d' % x,    None, _('Restore Brush %d') % x, 
                    '%d' % x, None, self.context_cb)
            s = ('Context0%ds' % x,   None, _('Save to Brush %d') % x, 
                    '<control>%d' % x, None, self.context_cb)
            context_actions.append(s)
            context_actions.append(r)
        ag.add_actions(context_actions)

    def init_stategroups(self):
        sg = stategroup.StateGroup()
        self.layerblink_state = sg.create_state(self.layerblink_state_enter, self.layerblink_state_leave)

        sg = stategroup.StateGroup()
        self.strokeblink_state = sg.create_state(self.strokeblink_state_enter, self.strokeblink_state_leave)
        self.strokeblink_state.autoleave_timeout = 0.3

        # separate stategroup...
        sg2 = stategroup.StateGroup()
        self.layersolo_state = sg2.create_state(self.layersolo_state_enter, self.layersolo_state_leave)
        self.layersolo_state.autoleave_timeout = None

    def init_extra_keys(self):
        pass
<|MERGE_RESOLUTION|>--- conflicted
+++ resolved
@@ -20,10 +20,6 @@
 import tileddrawwidget, stategroup
 from brushmanager import ManagedBrush
 import stock
-<<<<<<< HEAD
-
-=======
->>>>>>> 2157d3fe
 
 class Document(object):
 
